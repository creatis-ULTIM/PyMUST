--- conflicted
+++ resolved
@@ -429,16 +429,11 @@
         for i in range(ny):
             _, L = scipy.ndimage.distance_transform_edt(np.logical_not(I), return_indices=True)
             z[i] = y[i]
-<<<<<<< HEAD
-            z[i][np.logical_not(I)] = y[i][*L[:,np.logical_not(I)]]; #Use np take
-            #z[i][np.logical_not(I)] = np.take(y[i], L[:, np.logical_not(I)])
-=======
 
             # Fix: Flatten the indices to handle multidimensional arrays properly
             mask = np.logical_not(I)
             indices = tuple(L[j, mask] for j in range(L.shape[0]))
             z[i][mask] = y[i][indices]
->>>>>>> 9d440c66
     else:
         z = y
 
